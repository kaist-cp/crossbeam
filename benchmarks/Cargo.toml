--- conflicted
+++ resolved
@@ -3,20 +3,15 @@
 version = "0.1.0"
 
 [dependencies]
-atomicring = "0.4.1"
+atomicring = "0.5.3"
 chan = "0.1.19"
 crossbeam = "0.3.0"
-<<<<<<< HEAD
-crossbeam-channel = { path = ".." }
-=======
-atomicring = "0.5.3"
->>>>>>> 62470c02
 mpmc = "0.1.5"
 
 [features]
 yield = []
-medium_size=[]
-large_size=[]
+medium_size = []
+large_size = []
 
 [[bin]]
 name = "crossbeam-channel"
@@ -47,7 +42,6 @@
 name = "atomicringqueue"
 path = "atomicringqueue.rs"
 
-
 [[bin]]
 name = "mpmc"
 path = "mpmc.rs"